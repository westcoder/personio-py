import json

json_string_employees = """
{
  "success": true,
  "data": [{
      "type": "Employee",
      "attributes": {
        "id": {
          "label": "ID",
          "value": 2116366
        },
        "first_name": {
          "label": "First name",
          "value": "Richard"
        },
        "last_name": {
          "label": "Last name",
          "value": "Stallman"
        },
        "email": {
          "label": "Email",
          "value": "rms@example.org"
        },
        "gender": {
          "label": "Gender",
          "value": "male"
        },
        "status": {
          "label": "Status",
          "value": "active"
        },
        "position": {
          "label": "Position",
          "value": "St. IGNUcius"
        },
        "supervisor": {
          "label": "Supervisor",
          "value": null
        },
        "employment_type": {
          "label": "Employment type",
          "value": "internal"
        },
        "weekly_working_hours": {
          "label": "Weekly hours",
          "value": "40"
        },
        "hire_date": {
          "label": "Hire date",
          "value": "1983-09-01T00:00:00+02:00"
        },
        "contract_end_date": {
          "label": "Contract ends",
          "value": null
        },
        "termination_date": {
          "label": "Termination date",
          "value": null
        },
        "termination_type": {
          "label": "Termination type",
          "value": ""
        },
        "termination_reason": {
          "label": "Termination reason",
          "value": ""
        },
        "probation_period_end": {
          "label": "Probation period end",
          "value": null
        },
        "created_at": {
          "label": "created_at",
          "value": "2020-07-23T19:57:57+02:00"
        },
        "last_modified_at": {
          "label": "Last modified",
          "value": "2020-07-23T19:57:57+02:00"
        },
        "subcompany": {
          "label": "Subcompany",
          "value": null
        },
        "office": {
          "label": "Office",
          "value": null
        },
        "department": {
          "label": "Department",
          "value": null
        },
        "cost_centers": {
          "label": "Cost center",
          "value": []
        },
        "holiday_calendar": {
          "label": "Public holidays",
          "value": {
            "type": "HolidayCalendar",
            "attributes": {
              "id": 1,
              "name": "Deutschland Feiertage",
              "country": "DE",
              "state": null
            }
          }
        },
        "absence_entitlement": {
          "label": "Absence entitlement",
          "value": [{
              "type": "TimeOffType",
              "attributes": {
                "id": 195824,
                "name": "Vacation",
                "entitlement": 0
              }
            }
          ]
        },
        "work_schedule": {
          "label": "Work schedule",
          "value": {
            "type": "WorkSchedule",
            "attributes": {
              "id": 232617,
              "name": "40 hours",
              "valid_from": null,
              "monday": "08:00",
              "tuesday": "08:00",
              "wednesday": "08:00",
              "thursday": "08:00",
              "friday": "08:00",
              "saturday": "00:00",
              "sunday": "00:00"
            }
          }
        },
        "fix_salary": {
          "label": "Fix salary",
          "value": 0
        },
        "fix_salary_interval": {
          "label": "Salary interval",
          "value": ""
        },
        "hourly_salary": {
          "label": "Hourly salary",
          "value": 0
        },
        "vacation_day_balance": {
          "label": "Vacation day balance",
          "value": 25
        },
        "last_working_day": {
          "label": "Last day of work",
          "value": null
        },
        "profile_picture": {
          "label": "Profile Picture",
          "value": null
        },
        "team": {
          "label": "Team",
          "value": null
        },
        "dynamic_1146702": {
          "label": "Country of Birth",
          "value": "USA"
        },
        "dynamic_1146666": {
          "label": "Birthday",
          "value": "1953-03-16T00:00:00+01:00"
        }
      }
    }, {
      "type": "Employee",
      "attributes": {
        "id": {
          "label": "ID",
          "value": 2116365
        },
        "first_name": {
          "label": "First name",
          "value": "Alan"
        },
        "last_name": {
          "label": "Last name",
          "value": "Turing"
        },
        "email": {
          "label": "Email",
          "value": "alan@example.org"
        },
        "gender": {
          "label": "Gender",
          "value": "male"
        },
        "status": {
          "label": "Status",
          "value": "active"
        },
        "position": {
          "label": "Position",
          "value": "Chief Cryptanalyst"
        },
        "supervisor": {
          "label": "Supervisor",
          "value": null
        },
        "employment_type": {
          "label": "Employment type",
          "value": "internal"
        },
        "weekly_working_hours": {
          "label": "Weekly hours",
          "value": "40"
        },
        "hire_date": {
          "label": "Hire date",
          "value": "1932-01-01T00:00:00+01:00"
        },
        "contract_end_date": {
          "label": "Contract ends",
          "value": "1954-06-07T00:00:00+01:00"
        },
        "termination_date": {
          "label": "Termination date",
          "value": null
        },
        "termination_type": {
          "label": "Termination type",
          "value": ""
        },
        "termination_reason": {
          "label": "Termination reason",
          "value": ""
        },
        "probation_period_end": {
          "label": "Probation period end",
          "value": null
        },
        "created_at": {
          "label": "created_at",
          "value": "2020-07-23T19:51:46+02:00"
        },
        "last_modified_at": {
          "label": "Last modified",
          "value": "2020-07-23T19:53:48+02:00"
        },
        "subcompany": {
          "label": "Subcompany",
          "value": null
        },
        "office": {
          "label": "Office",
          "value": null
        },
        "department": {
          "label": "Department",
          "value": null
        },
        "cost_centers": {
          "label": "Cost center",
          "value": []
        },
        "holiday_calendar": {
          "label": "Public holidays",
          "value": {
            "type": "HolidayCalendar",
            "attributes": {
              "id": 1,
              "name": "Deutschland Feiertage",
              "country": "DE",
              "state": null
            }
          }
        },
        "absence_entitlement": {
          "label": "Absence entitlement",
          "value": [{
              "type": "TimeOffType",
              "attributes": {
                "id": 195824,
                "name": "Vacation",
                "entitlement": 0
              }
            }
          ]
        },
        "work_schedule": {
          "label": "Work schedule",
          "value": {
            "type": "WorkSchedule",
            "attributes": {
              "id": 232617,
              "name": "40 hours",
              "valid_from": null,
              "monday": "08:00",
              "tuesday": "08:00",
              "wednesday": "08:00",
              "thursday": "08:00",
              "friday": "08:00",
              "saturday": "00:00",
              "sunday": "00:00"
            }
          }
        },
        "fix_salary": {
          "label": "Fix salary",
          "value": 0
        },
        "fix_salary_interval": {
          "label": "Salary interval",
          "value": ""
        },
        "hourly_salary": {
          "label": "Hourly salary",
          "value": 0
        },
        "vacation_day_balance": {
          "label": "Vacation day balance",
          "value": 25
        },
        "last_working_day": {
          "label": "Last day of work",
          "value": null
        },
        "profile_picture": {
          "label": "Profile Picture",
          "value": null
        },
        "team": {
          "label": "Team",
          "value": null
        },
        "dynamic_1146702": {
          "label": "Country of Birth",
          "value": "England"
        },
        "dynamic_1146666": {
          "label": "Birthday",
          "value": "1912-06-23T00:00:00+01:00"
        }
      }
    }, {
      "type": "Employee",
      "attributes": {
        "id": {
          "label": "ID",
          "value": 2040614
        },
        "first_name": {
          "label": "First name",
          "value": "Ada"
        },
        "last_name": {
          "label": "Last name",
          "value": "Lovelace"
        },
        "email": {
          "label": "Email",
          "value": "ada@example.org"
        },
        "gender": {
          "label": "Gender",
          "value": "female"
        },
        "status": {
          "label": "Status",
          "value": "active"
        },
        "position": {
          "label": "Position",
          "value": "first programmer ever"
        },
        "supervisor": {
          "label": "Supervisor",
          "value": null
        },
        "employment_type": {
          "label": "Employment type",
          "value": "internal"
        },
        "weekly_working_hours": {
          "label": "Weekly hours",
          "value": "35"
        },
        "hire_date": {
          "label": "Hire date",
          "value": "1835-02-01T00:00:00+00:53"
        },
        "contract_end_date": {
          "label": "Contract ends",
          "value": null
        },
        "termination_date": {
          "label": "Termination date",
          "value": null
        },
        "termination_type": {
          "label": "Termination type",
          "value": ""
        },
        "termination_reason": {
          "label": "Termination reason",
          "value": ""
        },
        "probation_period_end": {
          "label": "Probation period end",
          "value": null
        },
        "created_at": {
          "label": "created_at",
          "value": "2020-06-18T18:43:44+02:00"
        },
        "last_modified_at": {
          "label": "Last modified",
          "value": "2020-07-23T18:00:26+02:00"
        },
        "subcompany": {
          "label": "Subcompany",
          "value": null
        },
        "office": {
          "label": "Office",
          "value": null
        },
        "department": {
          "label": "Department",
          "value": {
            "type": "Department",
            "attributes": {
              "id": 625448,
              "name": "Operations"
            }
          }
        },
        "cost_centers": {
          "label": "Cost center",
          "value": []
        },
        "holiday_calendar": {
          "label": "Public holidays",
          "value": {
            "type": "HolidayCalendar",
            "attributes": {
              "id": 1,
              "name": "Deutschland Feiertage",
              "country": "DE",
              "state": null
            }
          }
        },
        "absence_entitlement": {
          "label": "Absence entitlement",
          "value": [{
              "type": "TimeOffType",
              "attributes": {
                "id": 195824,
                "name": "Vacation",
                "entitlement": 0
              }
            }
          ]
        },
        "work_schedule": {
          "label": "Work schedule",
          "value": {
            "type": "WorkSchedule",
            "attributes": {
              "id": 232617,
              "name": "Vollzeit, 40 Stunden ohne Zeiterfassung, (Mo,Di,Mi,Do,Fr) ",
              "valid_from": null,
              "monday": "08:00",
              "tuesday": "08:00",
              "wednesday": "08:00",
              "thursday": "08:00",
              "friday": "08:00",
              "saturday": "00:00",
              "sunday": "00:00"
            }
          }
        },
        "fix_salary": {
          "label": "Fix salary",
          "value": 0
        },
        "fix_salary_interval": {
          "label": "Salary interval",
          "value": ""
        },
        "hourly_salary": {
          "label": "Hourly salary",
          "value": 0
        },
        "vacation_day_balance": {
          "label": "Vacation day balance",
          "value": 25
        },
        "last_working_day": {
          "label": "Last day of work",
          "value": null
        },
        "profile_picture": {
          "label": "Profile Picture",
          "value": null
        },
        "team": {
          "label": "Team",
          "value": null
        },
        "dynamic_1146702": {
          "label": "Country of Birth",
          "value": "England"
        },
        "dynamic_1146666": {
          "label": "Birthday",
          "value": "1815-12-10T00:00:00+01:00"
        }
      }
    }
  ]
}
"""
json_dict_employees = json.loads(json_string_employees)

json_string_employee_ada = """
{
  "success": true,
  "data": {
    "type": "Employee",
    "attributes": {
      "id": {
        "label": "ID",
        "value": 2040614
      },
      "first_name": {
        "label": "First name",
        "value": "Ada"
      },
      "last_name": {
        "label": "Last name",
        "value": "Lovelace"
      },
      "email": {
        "label": "Email",
        "value": "ada@example.org"
      },
      "gender": {
        "label": "Gender",
        "value": "female"
      },
      "status": {
        "label": "Status",
        "value": "active"
      },
      "position": {
        "label": "Position",
        "value": "first programmer ever"
      },
      "supervisor": {
        "label": "Supervisor",
        "value": null
      },
      "employment_type": {
        "label": "Employment type",
        "value": "internal"
      },
      "weekly_working_hours": {
        "label": "Weekly hours",
        "value": "35"
      },
      "hire_date": {
        "label": "Hire date",
        "value": "1835-02-01T00:00:00+00:53"
      },
      "contract_end_date": {
        "label": "Contract ends",
        "value": null
      },
      "termination_date": {
        "label": "Termination date",
        "value": null
      },
      "termination_type": {
        "label": "Termination type",
        "value": ""
      },
      "termination_reason": {
        "label": "Termination reason",
        "value": ""
      },
      "probation_period_end": {
        "label": "Probation period end",
        "value": null
      },
      "created_at": {
        "label": "created_at",
        "value": "2020-06-18T18:43:44+02:00"
      },
      "last_modified_at": {
        "label": "Last modified",
        "value": "2020-07-23T18:00:26+02:00"
      },
      "subcompany": {
        "label": "Subcompany",
        "value": null
      },
      "office": {
        "label": "Office",
        "value": null
      },
      "department": {
        "label": "Department",
        "value": {
          "type": "Department",
          "attributes": {
            "id": 625448,
            "name": "Operations"
          }
        }
      },
      "cost_centers": {
        "label": "Cost center",
        "value": []
      },
      "holiday_calendar": {
        "label": "Public holidays",
        "value": {
          "type": "HolidayCalendar",
          "attributes": {
            "id": 1,
            "name": "Deutschland Feiertage",
            "country": "DE",
            "state": null
          }
        }
      },
      "absence_entitlement": {
        "label": "Absence entitlement",
        "value": [{
            "type": "TimeOffType",
            "attributes": {
              "id": 195824,
              "name": "Vacation",
              "entitlement": 0
            }
          }
        ]
      },
      "work_schedule": {
        "label": "Work schedule",
        "value": {
          "type": "WorkSchedule",
          "attributes": {
            "id": 232617,
            "name": "Vollzeit, 40 Stunden ohne Zeiterfassung, (Mo,Di,Mi,Do,Fr) ",
            "valid_from": null,
            "monday": "08:00",
            "tuesday": "08:00",
            "wednesday": "08:00",
            "thursday": "08:00",
            "friday": "08:00",
            "saturday": "00:00",
            "sunday": "00:00"
          }
        }
      },
      "fix_salary": {
        "label": "Fix salary",
        "value": 0
      },
      "fix_salary_interval": {
        "label": "Salary interval",
        "value": ""
      },
      "hourly_salary": {
        "label": "Hourly salary",
        "value": 0
      },
      "vacation_day_balance": {
        "label": "Vacation day balance",
        "value": 25
      },
      "last_working_day": {
        "label": "Last day of work",
        "value": null
      },
      "profile_picture": {
        "label": "Profile Picture",
        "value": null
      },
      "team": {
        "label": "Team",
        "value": null
      },
      "dynamic_1146702": {
        "label": "Country of Birth",
        "value": "England"
      },
      "dynamic_1146666": {
        "label": "Birthday",
        "value": "1815-12-10T00:00:00+01:00"
      }
    }
  }
}
"""
json_dict_employee_ada = json.loads(json_string_employee_ada)

json_string_empty_response = """
{
  "success": true,
  "data": []
}
"""
json_dict_empty_response = json.loads(json_string_empty_response)

json_string_attendance_rms = """
{
  "success": true,
  "metadata":{
        "current_page":1,
        "total_pages":1
    },
  "data": [{
      "id": 33479712,
      "type": "AttendancePeriod",
      "attributes": {
        "employee": 2116366,
        "date": "1985-03-20",
        "start_time": "11:00",
        "end_time": "12:30",
        "break": 60,
        "comment": "release day! GNU Emacs Version 13 is available as free software now *yay*",
        "is_holiday": false,
        "is_on_time_off": false
      }
    }, {
      "id": 33479612,
      "type": "AttendancePeriod",
      "attributes": {
        "employee": 2116366,
        "date": "1985-03-19",
        "start_time": "10:30",
        "end_time": "22:00",
        "break": 120,
        "comment": "just a couple more parentheses...",
        "is_holiday": false,
        "is_on_time_off": false
      }
    }, {
      "id": 33479602,
      "type": "AttendancePeriod",
      "attributes": {
        "employee": 2116366,
        "date": "1985-03-18",
        "start_time": "10:00",
        "end_time": "20:00",
        "break": 90,
        "comment": "working on GNU Emacs",
        "is_holiday": false,
        "is_on_time_off": false
      }
    }
  ]
}
"""
json_dict_attendance_rms = json.loads(json_string_attendance_rms)

json_string_absence_alan = """
{
  "success": true,
     "metadata":{
        "current_page":1,
        "total_pages":1
   },
  "data": [{
      "type": "TimeOffPeriod",
      "attributes": {
        "id": 17205942,
        "status": "approved",
        "comment": "marathon starts at noon",
        "start_date": "1944-09-01T00:00:00+02:00",
        "end_date": "1944-09-01T00:00:00+02:00",
        "days_count": 0.5,
        "half_day_start": 0,
        "half_day_end": 1,
        "time_off_type": {
          "type": "TimeOffType",
          "attributes": {
            "id": 195824,
            "name": "vacation"
          }
        },
        "employee": {
          "type": "Employee",
          "attributes": {
            "id": {
              "label": "ID",
              "value": 2116365
            },
            "first_name": {
              "label": "First name",
              "value": "Alan"
            },
            "last_name": {
              "label": "Last name",
              "value": "Turing"
            },
            "email": {
              "label": "Email",
              "value": "alan@example.org"
            }
          }
        },
        "created_by": "Alan Turing",
        "certificate": {
          "status": "not-required"
        },
        "created_at": "2020-08-21T18:07:06+02:00"
      }
    }, {
      "type": "TimeOffPeriod",
      "attributes": {
        "id": 17205932,
        "status": "approved",
        "comment": "don't you just hate mondays sometimes?",
        "start_date": "1944-07-03T00:00:00+02:00",
        "end_date": "1944-07-03T00:00:00+02:00",
        "days_count": 1,
        "half_day_start": 0,
        "half_day_end": 0,
        "time_off_type": {
          "type": "TimeOffType",
          "attributes": {
            "id": 195824,
            "name": "vacation"
          }
        },
        "employee": {
          "type": "Employee",
          "attributes": {
            "id": {
              "label": "ID",
              "value": 2116365
            },
            "first_name": {
              "label": "First name",
              "value": "Alan"
            },
            "last_name": {
              "label": "Last name",
              "value": "Turing"
            },
            "email": {
              "label": "Email",
              "value": "alan@example.org"
            }
          }
        },
        "created_by": "Alan Turing",
        "certificate": {
          "status": "not-required"
        },
        "created_at": "2020-08-21T18:06:02+02:00"
      }
    }, {
      "type": "TimeOffPeriod",
      "attributes": {
        "id": 17205920,
        "status": "approved",
        "comment": "summer vacation",
        "start_date": "1944-08-07T00:00:00+02:00",
        "end_date": "1944-08-20T00:00:00+02:00",
        "days_count": 10,
        "half_day_start": 0,
        "half_day_end": 0,
        "time_off_type": {
          "type": "TimeOffType",
          "attributes": {
            "id": 195824,
            "name": "vacation"
          }
        },
        "employee": {
          "type": "Employee",
          "attributes": {
            "id": {
              "label": "ID",
              "value": 2116365
            },
            "first_name": {
              "label": "First name",
              "value": "Alan"
            },
            "last_name": {
              "label": "Last name",
              "value": "Turing"
            },
            "email": {
              "label": "Email",
              "value": "alan@example.org"
            }
          }
        },
        "created_by": "Alan Turing",
        "certificate": {
          "status": "not-required"
        },
        "created_at": "2020-08-21T18:05:04+02:00"
      }
    }
  ]
}
"""
json_dict_absence_alan = json.loads(json_string_absence_alan)

json_string_absence_alan_single = """
{
 "success": true,
    "metadata":{
        "current_page":1,
        "total_pages":1
   },
  "data": [{
      "type": "TimeOffPeriod",
      "attributes": {
        "id": 17205942,
        "status": "approved",
        "comment": "marathon starts at noon",
        "start_date": "1944-09-01T00:00:00+02:00",
        "end_date": "1944-09-01T00:00:00+02:00",
        "days_count": 0.5,
        "half_day_start": 0,
        "half_day_end": 1,
        "time_off_type": {
          "type": "TimeOffType",
          "attributes": {
            "id": 195824,
            "name": "vacation"
          }
        },
        "employee": {
          "type": "Employee",
          "attributes": {
            "id": {
              "label": "ID",
              "value": 2116365
            },
            "first_name": {
              "label": "First name",
              "value": "Alan"
            },
            "last_name": {
              "label": "Last name",
              "value": "Turing"
            },
            "email": {
              "label": "Email",
              "value": "alan@example.org"
            }
          }
        },
        "created_by": "Alan Turing",
        "certificate": {
          "status": "not-required"
        },
        "created_at": "2020-08-21T18:07:06+02:00"
      }
    }
    ]
}
"""
json_dict_absence_alan_first = json.loads(json_string_absence_alan_single)

<<<<<<< HEAD
=======
json_string_absence_types = """
{
  "success": true,
     "metadata":{
        "current_page":1,
        "total_pages":1
   },
  "data": [{
      "type": "TimeOffType",
      "attributes": {
        "id": 195824,
        "name": "vacation"
      }
    }, {
      "type": "TimeOffType",
      "attributes": {
        "id": 195825,
        "name": "paid leave"
      }
    }, {
      "type": "TimeOffType",
      "attributes": {
        "id": 195826,
        "name": "sick"
      }
    }
  ]
}
"""
json_dict_absence_types = json.loads(json_string_absence_types)

json_string_delete_absence = """
{
    "success": true,
       "metadata":{
        "current_page":1,
        "total_pages":1
   },
    "data": {
        "message": "The absence period was deleted."
    }
}
"""
json_dict_delete_absence = json.loads(json_string_delete_absence)

json_string_absence_create_no_halfdays = """
{
   "success":true,
      "metadata":{
        "current_page":1,
        "total_pages":1
   },
   "data":{
      "type":"TimeOffPeriod",
      "attributes":{
         "id":22809350,
         "status":"approved",
         "comment":"",
         "start_date":"2021-01-01T00:00:00+01:00",
         "end_date":"2021-01-10T00:00:00+01:00",
         "days_count":5,
         "half_day_start":1,
         "half_day_end":1,
         "time_off_type":{
            "type":"TimeOffType",
            "attributes":{
               "id":243402,
               "name":"Unpaid vacation",
               "category":"unpaid_vacation"
            }
         },
         "employee":{
            "type":"Employee",
            "attributes":{
               "id":{
                  "label":"ID",
                  "value":2628890
               },
               "first_name":{
                  "label":"First name",
                  "value":"Alan"
               },
               "last_name":{
                  "label":"Last name",
                  "value":"Turing"
               },
               "email":{
                  "label":"Email",
                  "value":"alan.turing@cetitec.com"
               }
            }
         },
         "created_by":"API",
         "certificate":{
            "status":"not-required"
         },
         "created_at":"2020-12-01T18:24:11+01:00"
      }
   }
}
"""
json_dict_absence_create_no_halfdays = json.loads(json_string_absence_create_no_halfdays)

json_string_get_absence = """
{
   "success":true,
   "metadata":{
        "current_page":1,
        "total_pages":1
   },
   "data":{
      "type":"TimeOffPeriod",
      "attributes":{
         "id":2628890,
         "status":"approved",
         "comment":"",
         "start_date":"2021-01-01T00:00:00+01:00",
         "end_date":"2021-01-10T00:00:00+01:00",
         "days_count":5,
         "half_day_start":0,
         "half_day_end":1,
         "time_off_type":{
            "type":"TimeOffType",
            "attributes":{
               "id":243402,
               "name":"Unpaid vacation",
               "category":"unpaid_vacation"
            }
         },
         "employee":{
            "type":"Employee",
            "attributes":{
               "id":{
                  "label":"ID",
                  "value":2628890
               },
               "first_name":{
                  "label":"First name",
                  "value":"Alan"
               },
               "last_name":{
                  "label":"Last name",
                  "value":"Turing"
               },
               "email":{
                  "label":"Email",
                  "value":"alan.turing@cetitec.com"
               }
            }
         },
         "created_by":"API",
         "certificate":{
            "status":"not-required"
         },
         "created_at":"2020-12-02T17:28:34+01:00"
      }
   }
}"""
json_dict_get_absence = json.loads(json_string_get_absence)
>>>>>>> 39de44cb
<|MERGE_RESOLUTION|>--- conflicted
+++ resolved
@@ -975,8 +975,6 @@
 """
 json_dict_absence_alan_first = json.loads(json_string_absence_alan_single)
 
-<<<<<<< HEAD
-=======
 json_string_absence_types = """
 {
   "success": true,
@@ -1135,5 +1133,4 @@
       }
    }
 }"""
-json_dict_get_absence = json.loads(json_string_get_absence)
->>>>>>> 39de44cb
+json_dict_get_absence = json.loads(json_string_get_absence)