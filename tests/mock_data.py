--- conflicted
+++ resolved
@@ -1149,8 +1149,6 @@
 }"""
 json_dict_get_absence = json.loads(json_string_get_absence)
 
-<<<<<<< HEAD
-=======
 json_string_attendance_rms = """
 {
   "success": true,
@@ -1203,7 +1201,6 @@
 """
 json_dict_attendance_rms = json.loads(json_string_attendance_rms)
 
->>>>>>> 81156b22
 json_string_attendance_create_no_break = """
 {
    "success":true,
