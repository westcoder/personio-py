--- conflicted
+++ resolved
@@ -93,7 +93,6 @@
     assert "authorization header" in str(e.value).lower()
 
 
-<<<<<<< HEAD
 @responses.activate
 def test_get_attendance():
     # mock the get attendances endpoint (with different array offsets)
@@ -120,8 +119,6 @@
     compare_labeled_attributes(source_dict, target_dict)
 
 
-=======
->>>>>>> 81156b22
 def mock_personio():
     # mock the authentication endpoint, or all no requests will get through
     resp_json = {'success': True, 'data': {'token': 'dummy_token'}}
