--- conflicted
+++ resolved
@@ -310,11 +310,7 @@
         :return: list of ``Attendance`` records for the specified employees
         """
         attendances = self._get_employee_metadata(
-<<<<<<< HEAD
             self.ATTENDANCE_URL, Attendance, employees, start_date, end_date)
-=======
-            'company/attendances', Attendance, employees, start_date, end_date)
->>>>>>> 81156b22
         for attendance in attendances:
             attendance._client = self
         return attendances
@@ -332,76 +328,42 @@
             attendance.to_body_params(patch_existing_attendance=False) for attendance in attendances
         ]
         response = self.request_json(
-<<<<<<< HEAD
             path=self.ATTENDANCE_URL,
-=======
-            path='company/attendances',
->>>>>>> 81156b22
             method='POST',
             data={"attendances": data_to_send}
         )
         if response['success']:
-<<<<<<< HEAD
             for attendance, response_id in zip(attendances, response['data']['id']):
                 attendance.id_ = response_id
                 attendance.client = self
-=======
-            for i in range(len(attendances)):
-                attendances[i].id_ = response['data']['id'][i]
-                attendances[i].client = self
->>>>>>> 81156b22
             return True
         return False
 
     def update_attendance(self, attendance: Attendance, remote_query_id=False):
+    def update_attendance(self, attendance: Attendance, remote_query_id=False):
         """
         Update an existing attendance record
 
-<<<<<<< HEAD
-        Either an attendance id or a remote query is required. Remote queries are only executed
-=======
         Either an attendance id or o remote query is required. Remote queries are only executed
->>>>>>> 81156b22
         if required. An Attendance object returned by get_attendances() include the attendance id.
         DO NOT SET THE ID YOURSELF.
 
         :param attendance: The Attendance object holding the new data.
         :param remote_query_id: Allow a remote query for the id if it is not set within the given
-<<<<<<< HEAD
-               Attendance object.
-        :raises ValueError: If a query is required but not allowed or
-                the query does not provide exactly one result.
-=======
         Attendance object.
         :raises:
             ValueError: If a query is required but not allowed or the query does not provide
             exactly one result.
->>>>>>> 81156b22
         """
         if attendance.id_ is not None:
             # remote query not necessary
             response = self.request_json(
-<<<<<<< HEAD
-                path=f'{self.ATTENDANCE_URL}/{attendance.id_}',
-=======
                 path=f'company/attendances/{attendance.id_}',
->>>>>>> 81156b22
                 method='PATCH',
                 data=attendance.to_body_params(patch_existing_attendance=True)
             )
             return response
         else:
-<<<<<<< HEAD
-            # if remote_query_id:
-            #     attendance = self.__add_remote_attendance_id(attendance)
-            #     self.update_attendance(attendance)
-            # else:
-            #     raise ValueError(
-            #         "You either need to provide the attendance id" +
-            #         "or allow a remote query."
-            #     )
-            raise ValueError("You need to provide the attendance id")
-=======
             if remote_query_id:
                 attendance = self.__add_remote_attendance_id(attendance)
                 self.update_attendance(attendance)
@@ -410,8 +372,8 @@
                     "You either need to provide the attendance id" +
                     "or allow a remote query."
                 )
->>>>>>> 81156b22
-
+
+    def delete_attendance(self, attendance: Attendance or int, remote_query_id=False):
     def delete_attendance(self, attendance: Attendance or int, remote_query_id=False):
         """
         Delete an existing record
@@ -421,17 +383,6 @@
         attendance id. DO NOT SET THE ID YOURSELF.
 
         :param attendance: The Attendance object holding the new data or an attendance record id to
-<<<<<<< HEAD
-               delete.
-        :param remote_query_id: Allow a remote query for the id if it is not set within the given
-               Attendance object.
-        :raises ValueError: If a query is required but not allowed
-                or the query does not provide exactly one result.
-        """
-        if isinstance(attendance, int):
-            response = self.request_json(path=f'{self.ATTENDANCE_URL}/{attendance}',
-                                         method='DELETE')
-=======
         delete.
         :param remote_query_id: Allow a remote query for the id if it is not set within the given
         Attendance object.
@@ -441,23 +392,11 @@
         """
         if isinstance(attendance, int):
             response = self.request_json(path=f'company/attendances/{attendance}', method='DELETE')
->>>>>>> 81156b22
             return response
         elif isinstance(attendance, Attendance):
             if attendance.id_ is not None:
                 return self.delete_attendance(attendance.id_)
             else:
-<<<<<<< HEAD
-                # if remote_query_id:
-                #     attendance = self.__add_remote_attendance_id(attendance)
-                #     self.delete_attendance(attendance.id_)
-                # else:
-                #     raise ValueError(
-                #         "You either need to provide the attendance" +
-                #         "id or allow a remote query."
-                #     )
-                raise ValueError("You need to provide the attendance id")
-=======
                 if remote_query_id:
                     attendance = self.__add_remote_attendance_id(attendance)
                     self.delete_attendance(attendance.id_)
@@ -466,7 +405,6 @@
                         "You either need to provide the attendance" +
                         "id or allow a remote query."
                     )
->>>>>>> 81156b22
         else:
             raise ValueError("attendance must be an Attendance object or an integer")
 
