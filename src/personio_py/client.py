--- conflicted
+++ resolved
@@ -498,27 +498,6 @@
         employee_ids = [(e.id_ if isinstance(e, Employee) else e) for e in employees]
         return employee_ids, start_date, end_date
 
-<<<<<<< HEAD
-    def __add_remote_attendance_id(self, attendance: Attendance) -> Attendance:
-        """
-        Queries the API for an attendance record matching the given Attendance object and adds the remote id.
-
-        :param attendance: The attendance object to be updated
-        :return: The attendance object with the attendance_id set
-        """
-        if attendance.employee_id is None:
-            raise ValueError("For a remote query an employee_id is required")
-        if attendance.date is None:
-            raise ValueError("For a remote query a date is required")
-        matching_remote_attendances = self.get_attendances(employees=[attendance.employee_id],
-                                                           start_date=attendance.date, end_date=attendance.date)
-        if len(matching_remote_attendances) == 0:
-            raise ValueError("The attendance to patch was not found")
-        elif len(matching_remote_attendances) > 1:
-            raise ValueError("More than one attendance found.")
-        attendance.id_ = matching_remote_attendances[0].id_
-        return attendance
-=======
     def __add_remote_absence_id(self, absence: Absence) -> Absence:
         """
         Queries the API for an absence record matching
@@ -541,5 +520,4 @@
         elif len(matching_remote_absences) > 1:
             raise PersonioError("More than one absence found.")
         absence.id_ = matching_remote_absences[0].id_
-        return absence
->>>>>>> 39de44cb
+        return absence